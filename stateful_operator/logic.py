--- conflicted
+++ resolved
@@ -511,11 +511,7 @@
         # Set state property
         ok = False
         values = []
-<<<<<<< HEAD
-        use_create = state.use_create
-=======
         use_create = state.use_create and self.has_func(state, "create_element")
->>>>>>> 57348942
         if use_create and not is_picked:
             if is_numeric:
                 # numeric edit is supported for one property only
